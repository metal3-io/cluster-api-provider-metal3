#!/bin/bash

set -euxo pipefail

REPO_ROOT=$(realpath "$(dirname "$(realpath "${BASH_SOURCE[0]}")")"/..)
cd "${REPO_ROOT}"
export CAPM3PATH="${REPO_ROOT}"
export WORKING_DIR=/opt/metal3-dev-env
FORCE_REPO_UPDATE="${FORCE_REPO_UPDATE:-false}"

export CAPM3RELEASEBRANCH="${CAPM3RELEASEBRANCH:-main}"

# Default CAPI_CONFIG_FOLDER to $HOME/.config folder if XDG_CONFIG_HOME not set
CONFIG_FOLDER="${XDG_CONFIG_HOME:-$HOME/.config}"
export CAPI_CONFIG_FOLDER="${CONFIG_FOLDER}/cluster-api"

# shellcheck source=./scripts/environment.sh
source "${REPO_ROOT}/scripts/environment.sh"

# Clone dev-env repo
sudo mkdir -p ${WORKING_DIR}
sudo chown "${USER}":"${USER}" ${WORKING_DIR}
M3_DEV_ENV_REPO="https://github.com/metal3-io/metal3-dev-env.git"
M3_DEV_ENV_BRANCH=main
M3_DEV_ENV_PATH="${M3_DEV_ENV_PATH:-${WORKING_DIR}/metal3-dev-env}"
clone_repo "${M3_DEV_ENV_REPO}" "${M3_DEV_ENV_BRANCH}" "${M3_DEV_ENV_PATH}"

# Config devenv
cat <<-EOF >"${M3_DEV_ENV_PATH}/config_${USER}.sh"
export CAPI_VERSION=${CAPI_VERSION:-"v1beta1"}
export CAPM3_VERSION=${CAPM3_VERSION:-"v1beta1"}
export NUM_NODES=${NUM_NODES:-"4"}
export KUBERNETES_VERSION=${KUBERNETES_VERSION}
export IMAGE_OS=${IMAGE_OS}
export FORCE_REPO_UPDATE="false"
EOF
if [[ ${GINKGO_FOCUS:-} == "features" ]]; then
  mkdir -p "$CAPI_CONFIG_FOLDER"
  echo "enableBMHNameBasedPreallocation: true" >"$CAPI_CONFIG_FOLDER/clusterctl.yaml"
fi
# Run make devenv to boot the source cluster
pushd "${M3_DEV_ENV_PATH}" || exit 1
make
popd || exit 1

# Binaries checked below should have been installed by metal3-dev-env make.
# Verify they are available and have correct versions.
PATH=$PATH:/usr/local/go/bin
PATH=$PATH:$(go env GOPATH)/bin

# shellcheck source=./hack/ensure-go.sh
source "${REPO_ROOT}/hack/ensure-go.sh"
# shellcheck source=./hack/ensure-kind.sh
source "${REPO_ROOT}/hack/ensure-kind.sh"
# shellcheck source=./hack/ensure-kubectl.sh
source "${REPO_ROOT}/hack/ensure-kubectl.sh"
# Ensure kustomize
make kustomize

# shellcheck disable=SC1091,SC1090
source "${M3_DEV_ENV_PATH}/lib/images.sh"
# shellcheck disable=SC1091,SC1090
source "${M3_DEV_ENV_PATH}/lib/releases.sh"
# shellcheck disable=SC1091,SC1090
source "${M3_DEV_ENV_PATH}/lib/ironic_basic_auth.sh"
# shellcheck disable=SC1091,SC1090
source "${M3_DEV_ENV_PATH}/lib/ironic_tls_setup.sh"

# image for live iso testing
export LIVE_ISO_IMAGE="https://artifactory.nordix.org/artifactory/metal3/images/iso/minimal_linux_live-v2.iso"

# Generate credentials
BMO_OVERLAYS=(
  "${REPO_ROOT}/test/e2e/data/bmo-deployment/overlays/release-0.4"
  "${REPO_ROOT}/test/e2e/data/bmo-deployment/overlays/release-0.5"
  "${REPO_ROOT}/test/e2e/data/bmo-deployment/overlays/release-0.6"
  "${REPO_ROOT}/test/e2e/data/bmo-deployment/overlays/release-latest"
)
IRONIC_OVERLAYS=(
  "${REPO_ROOT}/test/e2e/data/ironic-deployment/overlays/release-23.1"
  "${REPO_ROOT}/test/e2e/data/ironic-deployment/overlays/release-24.0"
  "${REPO_ROOT}/test/e2e/data/ironic-deployment/overlays/release-24.1"
  "${REPO_ROOT}/test/e2e/data/ironic-deployment/overlays/release-latest"
)

# Create usernames and passwords and other files related to ironi basic auth if they
# are missing
if [[ "${IRONIC_BASIC_AUTH}" == "true" ]]; then
  IRONIC_AUTH_DIR="${IRONIC_AUTH_DIR:-${IRONIC_DATA_DIR}/auth}"
  mkdir -p "${IRONIC_AUTH_DIR}"

  # If usernames and passwords are unset, read them from file or generate them
  if [[ -z "${IRONIC_USERNAME:-}" ]]; then
    if [[ ! -f "${IRONIC_AUTH_DIR}/ironic-username" ]]; then
      IRONIC_USERNAME="$(uuid-gen)"
      echo "${IRONIC_USERNAME}" > "${IRONIC_AUTH_DIR}/ironic-username"
    else
      IRONIC_USERNAME="$(cat "${IRONIC_AUTH_DIR}/ironic-username")"
    fi
  fi
  if [[ -z "${IRONIC_PASSWORD:-}" ]]; then
    if [ ! -f "${IRONIC_AUTH_DIR}/ironic-password" ]; then
      IRONIC_PASSWORD="$(uuid-gen)"
      echo "${IRONIC_PASSWORD}" > "${IRONIC_AUTH_DIR}/ironic-password"
    else
      IRONIC_PASSWORD="$(cat "${IRONIC_AUTH_DIR}/ironic-password")"
    fi
  fi
  IRONIC_INSPECTOR_USERNAME="${IRONIC_INSPECTOR_USERNAME:-${IRONIC_USERNAME}}"
  IRONIC_INSPECTOR_PASSWORD="${IRONIC_INSPECTOR_PASSWORD:-${IRONIC_PASSWORD}}"

  export IRONIC_USERNAME
  export IRONIC_PASSWORD
  export IRONIC_INSPECTOR_USERNAME
  export IRONIC_INSPECTOR_PASSWORD
fi

for overlay in "${BMO_OVERLAYS[@]}"; do
  echo "${IRONIC_USERNAME}" > "${overlay}/ironic-username"
  echo "${IRONIC_PASSWORD}" > "${overlay}/ironic-password"
  if [[ "${overlay}" =~ release-0\.[1-5]$ ]]; then
    echo "${IRONIC_INSPECTOR_USERNAME}" > "${overlay}/ironic-inspector-username"
    echo "${IRONIC_INSPECTOR_PASSWORD}" > "${overlay}/ironic-inspector-password"
  fi
done

for overlay in "${IRONIC_OVERLAYS[@]}"; do
  echo "IRONIC_HTPASSWD=$(htpasswd -n -b -B "${IRONIC_USERNAME}" "${IRONIC_PASSWORD}")" > \
    "${overlay}/ironic-htpasswd"
  envsubst < "${REPO_ROOT}/test/e2e/data/ironic-deployment/components/basic-auth/ironic-auth-config-tpl" > \
  "${overlay}/ironic-auth-config"
  IRONIC_INSPECTOR_AUTH_CONFIG_TPL="/tmp/ironic-inspector-auth-config-tpl"
  curl -o "${IRONIC_INSPECTOR_AUTH_CONFIG_TPL}" https://raw.githubusercontent.com/metal3-io/baremetal-operator/release-0.5/ironic-deployment/components/basic-auth/ironic-inspector-auth-config-tpl
  envsubst < "${IRONIC_INSPECTOR_AUTH_CONFIG_TPL}" > \
    "${overlay}/ironic-inspector-auth-config"
  echo "INSPECTOR_HTPASSWD=$(htpasswd -n -b -B "${IRONIC_INSPECTOR_USERNAME}" \
    "${IRONIC_INSPECTOR_PASSWORD}")" > "${overlay}/ironic-inspector-htpasswd"
done

# run e2e tests
if [[ -n "${CLUSTER_TOPOLOGY:-}" ]]; then
  export CLUSTER_TOPOLOGY=true
  make e2e-clusterclass-tests
else
<<<<<<< HEAD
    make e2e-tests
fi
=======
  make e2e-tests
fi
>>>>>>> 16207719
<|MERGE_RESOLUTION|>--- conflicted
+++ resolved
@@ -142,10 +142,5 @@
   export CLUSTER_TOPOLOGY=true
   make e2e-clusterclass-tests
 else
-<<<<<<< HEAD
-    make e2e-tests
-fi
-=======
   make e2e-tests
-fi
->>>>>>> 16207719
+fi