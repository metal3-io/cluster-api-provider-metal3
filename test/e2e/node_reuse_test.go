--- conflicted
+++ resolved
@@ -565,11 +565,7 @@
 	return newTaints, deleted
 }
 
-<<<<<<< HEAD
-func filterMachinesByStatusPhase(machines []capi.Machine, phase capi.MachinePhase) (result []capi.Machine) {
-=======
 func filterMachinesByStatusPhase(machines []clusterv1.Machine, phase clusterv1.MachinePhase) (result []clusterv1.Machine) {
->>>>>>> 5ad86b51
 	for _, machine := range machines {
 		if machine.Status.GetTypedPhase() == phase {
 			result = append(result, machine)
